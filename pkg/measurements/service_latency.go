// Copyright 2023 The Kube-burner Authors.
//
// Licensed under the Apache License, Version 2.0 (the "License");
// you may not use this file except in compliance with the License.
// You may obtain a copy of the License at
//
//      http://www.apache.org/licenses/LICENSE-2.0
//
// Unless required by applicable law or agreed to in writing, software
// distributed under the License is distributed on an "AS IS" BASIS,
// WITHOUT WARRANTIES OR CONDITIONS OF ANY KIND, either express or implied.
// See the License for the specific language governing permissions and
// limitations under the License.

package measurements

import (
	"context"
	"fmt"
	"sync"
	"time"

	"github.com/kube-burner/kube-burner/pkg/config"
	"github.com/kube-burner/kube-burner/pkg/measurements/metrics"
	"github.com/kube-burner/kube-burner/pkg/measurements/types"
	mutil "github.com/kube-burner/kube-burner/pkg/measurements/util"
	kutil "github.com/kube-burner/kube-burner/pkg/util"
	"github.com/kube-burner/kube-burner/pkg/util/fileutils"
	log "github.com/sirupsen/logrus"
	corev1 "k8s.io/api/core/v1"
	"k8s.io/apimachinery/pkg/labels"
	"k8s.io/apimachinery/pkg/util/wait"
	"k8s.io/client-go/dynamic"
	"k8s.io/client-go/informers"
	"k8s.io/client-go/kubernetes"
	lcorev1 "k8s.io/client-go/listers/core/v1"
	ldiscoveryv1 "k8s.io/client-go/listers/discovery/v1"
	"k8s.io/client-go/rest"
	"k8s.io/client-go/tools/cache"
)

const (
	svcLatencyMeasurement          = "svcLatencyMeasurement"
	svcLatencyQuantilesMeasurement = "svcLatencyQuantilesMeasurement"
)

var supportedServiceLatencyJobTypes = map[config.JobType]struct{}{
	config.CreationJob: {},
	config.PatchJob:    {},
}

type serviceLatency struct {
	BaseMeasurement
<<<<<<< HEAD
	stopInformerCh chan struct{}
	epLister       lcorev1.EndpointsLister
	svcLister      lcorev1.ServiceLister
=======
	epsLister         ldiscoveryv1.EndpointSliceLister
	svcLister         lcorev1.ServiceLister
	svcLatencyChecker *mutil.SvcLatencyChecker
>>>>>>> 67a08373
}

type svcMetric struct {
	Timestamp         time.Time          `json:"timestamp"`
	IPAssignedLatency time.Duration      `json:"ipAssigned,omitempty"`
	ReadyLatency      time.Duration      `json:"ready"`
	MetricName        string             `json:"metricName"`
	UUID              string             `json:"uuid"`
	Namespace         string             `json:"namespace"`
	Name              string             `json:"service"`
	ServiceType       corev1.ServiceType `json:"type"`
	JobName           string             `json:"jobName,omitempty"`
	Metadata          any                `json:"metadata,omitempty"`
}

type serviceLatencyMeasurementFactory struct {
	BaseMeasurementFactory
}

func newServiceLatencyMeasurementFactory(configSpec config.Spec, measurement types.Measurement, metadata map[string]any) (MeasurementFactory, error) {
	if measurement.ServiceTimeout == 0 {
		return nil, fmt.Errorf("svcTimeout cannot be 0")
	}

	return serviceLatencyMeasurementFactory{
		BaseMeasurementFactory: NewBaseMeasurementFactory(configSpec, measurement, metadata),
	}, nil
}

func (slmf serviceLatencyMeasurementFactory) NewMeasurement(jobConfig *config.Job, clientSet kubernetes.Interface, restConfig *rest.Config, embedCfg *fileutils.EmbedConfiguration) Measurement {
	return &serviceLatency{
		BaseMeasurement: slmf.NewBaseLatency(jobConfig, clientSet, restConfig, svcLatencyMeasurement, svcLatencyQuantilesMeasurement, embedCfg),
	}
}

func (s *serviceLatency) handleCreateSvc(obj any) {
	svc, err := kutil.ConvertAnyToTyped[corev1.Service](obj)
	if err != nil {
		log.Errorf("failed to convert to Service: %v", err)
		return
	}
	if annotation, ok := svc.Annotations["kube-burner.io/service-latency"]; ok {
		if annotation == "false" {
			log.Debugf("Annotation found, discarding service %v/%v", svc.Namespace, svc.Name)
		}
	}
	log.Debugf("Handling service: %v/%v", svc.Namespace, svc.Name)
	go func(svc *corev1.Service) {
		var ips []string
		var port int32
		var ipAssignedLatency time.Duration
		now := time.Now()
		// If service is loadbalancer first wait for the IP assignment
		if svc.Spec.Type == corev1.ServiceTypeLoadBalancer {
			if err := s.waitForIngress(svc); err != nil {
				log.Fatal(err)
			}
			ipAssignedLatency = time.Since(now)
		}
		if err := s.waitForEndpointSlices(svc); err != nil {
			log.Fatal(err)
		}
		endpointsReadyTs := time.Now().UTC()
		log.Debugf("EndpointSlices for service %v/%v ready", svc.Namespace, svc.Name)
		for _, specPort := range svc.Spec.Ports {
			if specPort.Protocol == corev1.ProtocolTCP { // Support TCP protocol
				switch svc.Spec.Type {
				case corev1.ServiceTypeClusterIP:
					ips = svc.Spec.ClusterIPs
					port = specPort.Port
				case corev1.ServiceTypeNodePort:
					ips = []string{s.svcLatencyChecker.Pod.Status.HostIP}
					port = specPort.NodePort
				case corev1.ServiceTypeLoadBalancer:
					for _, ingress := range svc.Status.LoadBalancer.Ingress {
						if ingress.IP != "" {
							ips = append(ips, ingress.Hostname)
						} else {
							ips = append(ips, ingress.IP)
						}
					}
					port = specPort.Port
				default:
					log.Warnf("Service type %v not supported, skipping", svc.Spec.Type)
					return
				}
				for _, ip := range ips {
					err = s.svcLatencyChecker.Ping(ip, port, s.Config.ServiceTimeout)
					if err != nil {
						log.Error(err)
						return
					}
				}
			}
		}
		svcLatency := time.Since(endpointsReadyTs)
		log.Debugf("Service %v/%v latency was: %vms", svc.Namespace, svc.Name, svcLatency.Milliseconds())
		s.Metrics.Store(string(svc.UID), svcMetric{
			Name:              svc.Name,
			Namespace:         svc.Namespace,
			Timestamp:         svc.CreationTimestamp.UTC(),
			MetricName:        svcLatencyMeasurement,
			ServiceType:       svc.Spec.Type,
			ReadyLatency:      svcLatency,
			UUID:              s.Uuid,
			IPAssignedLatency: ipAssignedLatency,
			JobName:           s.JobConfig.Name,
			Metadata:          s.Metadata,
		})
	}(svc)
}

// start service latency measurement
func (s *serviceLatency) Start(measurementWg *sync.WaitGroup) error {
	var err error
	defer measurementWg.Done()

	s.LatencyQuantiles, s.NormLatencies = nil, nil
	if err := deployPodInNamespace(
		s.ClientSet,
		types.SvcLatencyNs,
		types.SvcLatencyCheckerName,
		"quay.io/kube-burner/fedora-nc:latest",
		[]string{"sleep", "inf"},
	); err != nil {
		return err
	}
	if s.svcLatencyChecker, err = mutil.NewSvcLatencyChecker(s.ClientSet, *s.RestConfig); err != nil {
		return fmt.Errorf("error creating SvcLatencyChecker: %v", err)
	}
	sgvr, err := kutil.ResourceToGVR(s.RestConfig, "Service", "v1")
	if err != nil {
		return fmt.Errorf("error getting GVR for %s: %w", "Service", err)
	}

	s.startMeasurement([]MeasurementWatcher{
		{
			dynamicClient: dynamic.NewForConfigOrDie(s.RestConfig),
			name:          "svcWatcher",
			resource:      sgvr,
			labelSelector: fmt.Sprintf("kube-burner-runid=%v", s.Runid),
			handlers: &cache.ResourceEventHandlerFuncs{
				AddFunc: s.handleCreateSvc,
			},
		},
	})
	// Create shared informer factory for typed clients
	clientset := kubernetes.NewForConfigOrDie(s.RestConfig)
	factory := informers.NewSharedInformerFactory(clientset, 0)
	// Endpoint lister & informer from typed client
<<<<<<< HEAD
	s.epLister = factory.Core().V1().Endpoints().Lister()
	epInformer := factory.Core().V1().Endpoints().Informer()
	svcInformer := factory.Core().V1().Services().Informer()

	// Start the informer
	s.stopInformerCh = make(chan struct{})
	factory.Start(s.stopInformerCh)

	// Wait for the endpoint informer cache to sync
	if !cache.WaitForCacheSync(s.stopInformerCh, epInformer.HasSynced) {
=======
	s.epsLister = factory.Discovery().V1().EndpointSlices().Lister()
	epsInformer := factory.Discovery().V1().EndpointSlices().Informer()

	// Start the informer
	stopCh := make(chan struct{})
	go epsInformer.Run(stopCh)

	// Wait for the endpoint informer cache to sync
	if !cache.WaitForCacheSync(stopCh, epsInformer.HasSynced) {
>>>>>>> 67a08373
		return fmt.Errorf("failed to sync endpoint informer cache")
	}
	if !cache.WaitForCacheSync(s.stopInformerCh, svcInformer.HasSynced) {
		return fmt.Errorf("failed to sync service informer cache")
	}
	s.svcLister = factory.Core().V1().Services().Lister()
	return nil
}

func (s *serviceLatency) Stop() error {
	// 5 minutes should be more than enough to cleanup this namespace
	ctx, cancel := context.WithTimeout(context.Background(), 5*time.Minute)
	defer func() {
		cancel()
		s.stopWatchers()
		close(s.stopInformerCh)
	}()
	kutil.CleanupNamespaces(ctx, s.ClientSet, fmt.Sprintf("kubernetes.io/metadata.name=%s", types.SvcLatencyNs))
	s.normalizeMetrics()
	for _, q := range s.LatencyQuantiles {
		pq := q.(metrics.LatencyQuantiles)
		// Divide nanoseconds by 1e6 to get milliseconds
		log.Infof("serviceLatency: %s: %s 99th: %dms max: %dms avg: %dms", s.JobConfig.Name, pq.QuantileName, pq.P99/1e6, pq.Max/1e6, pq.Avg/1e6)
	}
	return nil
}

func (s *serviceLatency) normalizeMetrics() {
	var latencies []float64
	var ipAssignedLatencies []float64
	sLen := 0
	s.Metrics.Range(func(key, value any) bool {
		sLen++
		metric := value.(svcMetric)
		latencies = append(latencies, float64(metric.ReadyLatency))
		s.NormLatencies = append(s.NormLatencies, metric)
		if metric.IPAssignedLatency != 0 {
			ipAssignedLatencies = append(ipAssignedLatencies, float64(metric.IPAssignedLatency))
		}
		return true
	})
	calcSummary := func(name string, inputLatencies []float64) metrics.LatencyQuantiles {
		latencySummary := metrics.NewLatencySummary(inputLatencies, name)
		latencySummary.UUID = s.Uuid
		latencySummary.Timestamp = time.Now().UTC()
		latencySummary.Metadata = s.Metadata
		latencySummary.MetricName = svcLatencyQuantilesMeasurement
		latencySummary.JobName = s.JobConfig.Name
		return latencySummary
	}
	if sLen > 0 {
		s.LatencyQuantiles = append(s.LatencyQuantiles, calcSummary("Ready", latencies))
	}
	if len(ipAssignedLatencies) > 0 {
		s.LatencyQuantiles = append(s.LatencyQuantiles, calcSummary("IPAssigned", ipAssignedLatencies))
	}
}

func (s *serviceLatency) waitForEndpointSlices(svc *corev1.Service) error {
	err := wait.PollUntilContextCancel(context.TODO(), 100*time.Millisecond, true, func(ctx context.Context) (done bool, err error) {
		endpointSlices, err := s.epsLister.EndpointSlices(svc.Namespace).List(labels.SelectorFromSet(map[string]string{"kubernetes.io/service-name": svc.Name}))
		if err != nil {
			return false, nil
		}
		for _, endpointSlice := range endpointSlices {
			for _, endpoint := range endpointSlice.Endpoints {
				if len(endpoint.Addresses) > 0 {
					return true, nil
				}
			}
		}
		return false, nil
	})
	return err
}

func (s *serviceLatency) waitForIngress(svc *corev1.Service) error {
	err := wait.PollUntilContextCancel(context.TODO(), 100*time.Millisecond, true, func(ctx context.Context) (done bool, err error) {
		svc, err := s.svcLister.Services(svc.Namespace).Get(svc.Name)
		if err != nil {
			return false, nil
		}
		if len(svc.Status.LoadBalancer.Ingress) > 0 {
			return true, nil
		}
		return false, nil
	})
	return err
}

func (s *serviceLatency) Collect(measurementWg *sync.WaitGroup) {
	defer measurementWg.Done()
}

func (s *serviceLatency) IsCompatible() bool {
	_, exists := supportedServiceLatencyJobTypes[s.JobConfig.JobType]
	return exists
}<|MERGE_RESOLUTION|>--- conflicted
+++ resolved
@@ -51,15 +51,10 @@
 
 type serviceLatency struct {
 	BaseMeasurement
-<<<<<<< HEAD
-	stopInformerCh chan struct{}
-	epLister       lcorev1.EndpointsLister
-	svcLister      lcorev1.ServiceLister
-=======
+  stopInformerCh    chan struct{}
 	epsLister         ldiscoveryv1.EndpointSliceLister
 	svcLister         lcorev1.ServiceLister
 	svcLatencyChecker *mutil.SvcLatencyChecker
->>>>>>> 67a08373
 }
 
 type svcMetric struct {
@@ -209,10 +204,10 @@
 	// Create shared informer factory for typed clients
 	clientset := kubernetes.NewForConfigOrDie(s.RestConfig)
 	factory := informers.NewSharedInformerFactory(clientset, 0)
-	// Endpoint lister & informer from typed client
-<<<<<<< HEAD
-	s.epLister = factory.Core().V1().Endpoints().Lister()
-	epInformer := factory.Core().V1().Endpoints().Informer()
+	// EndpointSlice/Service lister & informer from typed client
+	s.epsLister = factory.Discovery().V1().EndpointSlices().Lister()
+  s.svcLister = factory.Core().V1().Services().Lister()
+	epsInformer := factory.Discovery().V1().EndpointSlices().Informer()
 	svcInformer := factory.Core().V1().Services().Informer()
 
 	// Start the informer
@@ -220,24 +215,12 @@
 	factory.Start(s.stopInformerCh)
 
 	// Wait for the endpoint informer cache to sync
-	if !cache.WaitForCacheSync(s.stopInformerCh, epInformer.HasSynced) {
-=======
-	s.epsLister = factory.Discovery().V1().EndpointSlices().Lister()
-	epsInformer := factory.Discovery().V1().EndpointSlices().Informer()
-
-	// Start the informer
-	stopCh := make(chan struct{})
-	go epsInformer.Run(stopCh)
-
-	// Wait for the endpoint informer cache to sync
-	if !cache.WaitForCacheSync(stopCh, epsInformer.HasSynced) {
->>>>>>> 67a08373
+	if !cache.WaitForCacheSync(s.stopInformerCh, epsInformer.HasSynced) {
 		return fmt.Errorf("failed to sync endpoint informer cache")
 	}
 	if !cache.WaitForCacheSync(s.stopInformerCh, svcInformer.HasSynced) {
 		return fmt.Errorf("failed to sync service informer cache")
 	}
-	s.svcLister = factory.Core().V1().Services().Lister()
 	return nil
 }
 
